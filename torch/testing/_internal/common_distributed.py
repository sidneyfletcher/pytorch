from __future__ import absolute_import, division, print_function, unicode_literals

from multiprocessing import Manager
import os
import sys
import tempfile
import time
import unittest
import logging
import traceback
import types

from typing import NamedTuple
from functools import wraps

import torch
import torch.distributed as c10d

from functools import partial, reduce
from torch.testing._internal.common_utils import TestCase, TEST_WITH_ROCM

class TestSkip(NamedTuple):
    exit_code: int
    message: str


TEST_SKIPS = {
    "backend_unavailable": TestSkip(72, "Skipped because distributed backend is not available."),
    "small_worldsize": TestSkip(73, "Skipped due to small world size."),
    "no_cuda": TestSkip(74, "CUDA is not available."),
    "multi-gpu": TestSkip(75, "Need at least 2 CUDA devices"),
    "nccl": TestSkip(76, "c10d not compiled with NCCL support"),
    "skipIfRocm": TestSkip(78, "Test skipped for ROCm")
}

def skip_if_no_gpu(func):
    """ Nccl multigpu tests require at least 2 GPUS. Skip if this is not met"""
    @wraps(func)
    def wrapper(*args, **kwargs):
        if not torch.cuda.is_available():
            sys.exit(TEST_SKIPS["no_cuda"].exit_code)
        if torch.cuda.device_count() < int(os.environ["WORLD_SIZE"]):
            message = "Need at least {} CUDA devices".format(os.environ["WORLD_SIZE"])
            TEST_SKIPS["multi-gpu"] = TestSkip(75, message)
            sys.exit(TEST_SKIPS["multi-gpu"].exit_code)

        return func(*args, **kwargs)

    return wrapper


def skip_if_small_worldsize(func):
    @wraps(func)
    def wrapper(*args, **kwargs):
        if (os.environ["BACKEND"] != "mpi") and int(os.environ["WORLD_SIZE"]) <= 2:
            sys.exit(TEST_SKIPS["small_worldsize"].exit_code)

        return func(*args, **kwargs)

    return wrapper


def skip_if_not_multigpu(func):
    """Multi-GPU tests requires at least 2 GPUS. Skip if this is not met."""
    @wraps(func)
    def wrapper(*args, **kwargs):
        if torch.cuda.is_available() and torch.cuda.device_count() >= 2:
            return func(*args, **kwargs)
        message = "Need at least {} CUDA devices".format(2)
        TEST_SKIPS["multi-gpu"] = TestSkip(75, message)
        sys.exit(TEST_SKIPS['multi-gpu'].exit_code)

    return wrapper

def require_n_gpus_for_nccl_backend(n, backend):
    def decorator(func):
        @wraps(func)
        def wrapper(*args, **kwargs):
            if backend == "nccl" and torch.cuda.device_count() < n:
                message = "Need at least {} CUDA devices".format(n)
                TEST_SKIPS["multi-gpu"] = TestSkip(75, message)
                sys.exit(TEST_SKIPS['multi-gpu'].exit_code)
            else:
                return func(*args, **kwargs)
        return wrapper

    return decorator

def skip_if_lt_x_gpu(x):
    def decorator(func):
        @wraps(func)
        def wrapper(*args, **kwargs):
            if torch.cuda.is_available() and torch.cuda.device_count() >= x:
                return func(*args, **kwargs)
            message = "Need at least {} CUDA devices".format(x)
            TEST_SKIPS["multi-gpu"] = TestSkip(75, message)
            sys.exit(TEST_SKIPS['multi-gpu'].exit_code)
        return wrapper

    return decorator

def requires_gloo():
    return unittest.skipUnless(
        c10d.is_gloo_available(),
        "c10d was not compiled with the Gloo backend",
    )

def requires_nccl_version(version, msg):
    if not c10d.is_nccl_available():
        return unittest.skip(
            "c10d was not compiled with the NCCL backend",
        )
    else:
        return unittest.skipIf(
            torch.cuda.nccl.version() < version,
            "Requires NCCL version greater than or equal to: {}, found: {}, reason: {}".format(
                version,
                torch.cuda.nccl.version(), msg),
        )

def requires_nccl():
    return unittest.skipUnless(
        c10d.is_nccl_available(),
        "c10d was not compiled with the NCCL backend",
    )


def requires_mpi():
    return unittest.skipUnless(
        c10d.is_mpi_available(),
        "c10d was not compiled with the MPI backend",
    )


def skip_if_rocm(func):
    """Skips a test for ROCm"""
    func.skip_if_rocm = True

    @wraps(func)
    def wrapper(*args, **kwargs):
        if not TEST_WITH_ROCM:
            return func(*args, **kwargs)
        sys.exit(TEST_SKIPS['skipIfRocm'].exit_code)

    return wrapper

TIMEOUT_DEFAULT = 100
TIMEOUT_OVERRIDE = {"test_ddp_uneven_inputs": 400}


def get_timeout(test_id):
    return TIMEOUT_OVERRIDE.get(test_id.split('.')[-1], TIMEOUT_DEFAULT)


def simple_sparse_reduce_tests(rank, world_size, num_inputs=1):
    """
    Generate a number of basic test cases for sparse reduction.
    These cover tensors with a varying number of sparse dimensions and a varying
    number of dense dimensions. The only reduction operation we support is sum.
    """
    def generate(rank, world_size, sparse_dims=1, dense_dims=0):
        # First sparse dimension is [0..rank].
        # Subsequent dimensions are always 0, so we know there is
        # a non-empty intersection between any two sparse tensors.
        indices = [range(rank + 1)]
        shape = [world_size] + [2 for _ in range(dense_dims)]
        for _ in range(sparse_dims - 1):
            indices.append([0] * (rank + 1))
            shape.append(world_size)
        values = torch.ones([rank + 1] + [2 for _ in range(dense_dims)])
        return torch.sparse_coo_tensor(indices, values, shape)

    def compute_sum(fn, world_size):
        return reduce(lambda a, b: a + b, [fn(rank, world_size) for rank in range(world_size)])

    return [
        (
            [
                fn(num_inputs * rank + i, num_inputs * world_size)
                for i in range(num_inputs)
            ],
            [
                compute_sum(fn, num_inputs * world_size)
                for i in range(num_inputs)
            ],
        )
        for fn in [
            partial(generate, sparse_dims=1),
            partial(generate, sparse_dims=2),
            partial(generate, sparse_dims=3),
            partial(generate, dense_dims=1),
            partial(generate, dense_dims=2),
            partial(generate, dense_dims=3),
        ]
    ]

tmp_dir = None
def initialize_temp_directories(init_method=None):
    global tmp_dir
    tmp_dir = tempfile.TemporaryDirectory()
    os.environ["TEMP_DIR"] = tmp_dir.name
    os.mkdir(os.path.join(tmp_dir.name, "barrier"))
    os.mkdir(os.path.join(tmp_dir.name, "test_dir"))
    init_dir_path = os.path.join(tmp_dir.name, "init_dir")
    os.mkdir(init_dir_path)
    # Set init method if specified.
    if init_method is not None:
        os.environ["INIT_METHOD"] = init_method
    else:
        os.environ["INIT_METHOD"] = "file://" + os.path.join(
            init_dir_path, "shared_init_file"
        )

def cleanup_temp_dir():
    if tmp_dir is not None:
        tmp_dir.cleanup()

# [How does MultiProcessTestCase work?]
# Each MultiProcessTestCase instance uses 1 + `world_size()` processes, by
# default `world_size()` returns 4. Let's take `test_rpc_spawn.py` as an
# example which inherits from this class. Its `Setup()` methods calls into
# `MultiProcessTestCase._spawn_processes()` which spawns `world_size()`
# subprocesses. During the spawn, the main process passes the test name to
# subprocesses, and the name is acquired from self.id(). The subprocesses
# then use the provided test function name to retrieve the function attribute
# from the test instance and run it. The main process simply waits for all
# subprocesses to join.
class MultiProcessTestCase(TestCase):
    MAIN_PROCESS_RANK = -1
    # This exit code is used to indicate that the test code had an error and
    # exited abnormally. There are certain tests that might use sys.exit() to
    # simulate failures and in those cases, we can't have an exit code of 0,
    # but we still want to ensure we didn't run into any other errors.
    TEST_ERROR_EXIT_CODE = 10

    @property
    def world_size(self):
        return 4

    def join_or_run(self, fn):
        @wraps(fn)
        def wrapper(self):
            if self.rank == self.MAIN_PROCESS_RANK:
                self._join_processes(fn)
            else:
                try:
                    fn()
                except Exception as e:
                    logging.error('Caught exception: \n{}exiting process with exit code: {}'
                                  .format(traceback.format_exc(), MultiProcessTestCase.TEST_ERROR_EXIT_CODE))
                    sys.exit(MultiProcessTestCase.TEST_ERROR_EXIT_CODE)
        return types.MethodType(wrapper, self)

    # The main process spawns N subprocesses that run the test.
    # Constructor patches current instance test method to
    # assume the role of the main process and join its subprocesses,
    # or run the underlying test function.
    def __init__(self, method_name='runTest'):
        super().__init__(method_name)
        fn = getattr(self, method_name)
        setattr(self, method_name, self.join_or_run(fn))

    def setUp(self):
        super().setUp()
        self.skip_return_code_checks = []
        self.processes = []
        self.rank = self.MAIN_PROCESS_RANK
        self.file_name = tempfile.NamedTemporaryFile(delete=False).name

    def tearDown(self):
        super().tearDown()
        for p in self.processes:
            p.terminate()
        # Each Process instance holds a few open file descriptors. The unittest
        # runner creates a new TestCase instance for each test method and keeps
        # it alive until the end of the entire suite. We must thus reset the
        # processes to prevent an effective file descriptor leak.
        self.processes = []

    def _current_test_name(self):
        # self.id() == e.g. '__main__.TestDistributed.TestAdditive.test_get_rank'
        return self.id().split(".")[-1]

    def _start_processes(self, proc):
<<<<<<< HEAD
=======
        test_skips_manager = Manager()
        test_skips = test_skips_manager.dict()
        global TEST_SKIPS
        test_skips.update(TEST_SKIPS)
        TEST_SKIPS = test_skips

        self.processes = []
>>>>>>> c7727527
        for rank in range(int(self.world_size)):
            process = proc(
                target=self.__class__._run,
                name='process ' + str(rank),
                args=(rank, self._current_test_name(), self.file_name))
            process.start()
            self.processes.append(process)

    def _fork_processes(self):
        proc = torch.multiprocessing.get_context("fork").Process
        self._start_processes(proc)

    def _spawn_processes(self):
        proc = torch.multiprocessing.get_context("spawn").Process
        self._start_processes(proc)

    @classmethod
    def _run(cls, rank, test_name, file_name):
        self = cls(test_name)
        self.rank = rank
        self.file_name = file_name

        # self.id() == e.g. '__main__.TestDistributed.test_get_rank'
        # We're retrieving a corresponding test and executing it.
        getattr(self, test_name)()
        # exit to avoid run teardown() for fork processes
        sys.exit(0)

    def _join_processes(self, fn):
        timeout = get_timeout(self.id())
        start_time = time.time()
        subprocess_error = False
        while True:
            # check to see if any subprocess exited with an error early.
            for (i, p) in enumerate(self.processes):
                # This is the exit code processes exit with if they
                # encountered an exception.
                if p.exitcode == MultiProcessTestCase.TEST_ERROR_EXIT_CODE:
                    print("Process {} terminated with exit code {}, terminating remaining processes.".format(i, p.exitcode))
                    active_children = torch.multiprocessing.active_children()
                    for ac in active_children:
                        ac.terminate()
                    subprocess_error = True
                    break
            if subprocess_error:
                break
            # All processes have joined cleanly if they all a valid exitcode
            if all([p.exitcode is not None for p in self.processes]):
                break
            # Check if we should time out the test. If so, we terminate each process.
            elapsed = time.time() - start_time
            if elapsed > timeout:
                print(
                    "Timing out after {} seconds and killing subprocesses.".format(
                        timeout
                    )
                )
                for p in self.processes:
                    p.terminate()
                break
            # Sleep to avoid excessive busy polling.
            time.sleep(0.1)
        elapsed_time = time.time() - start_time
        if fn in self.skip_return_code_checks:
            self._check_no_test_errors(elapsed_time)
        else:
            self._check_return_codes(elapsed_time)

    def _check_no_test_errors(self, elapsed_time):
        """
        Checks that we didn't have any errors thrown in the child processes.
        """
        for i, p in enumerate(self.processes):
            if p.exitcode is None:
                raise RuntimeError('Process {} timed out after {} seconds'.format(i, elapsed_time))
            self.assertNotEqual(self.TEST_ERROR_EXIT_CODE, p.exitcode)

    def _check_return_codes(self, elapsed_time):
        """
        Checks that the return codes of all spawned processes match, and skips
        tests if they returned a return code indicating a skipping condition.
        """
        first_process = self.processes[0]
        # first, we check if there are errors in actual processes
        # (via TEST_ERROR_EXIT CODE), and raise an exception for those.
        # the reason we do this is to attempt to raise a more helpful error
        # message than "Process x terminated/timed out"
        # TODO: we should pipe the exception of the failed subprocess here.
        # Currently, the actual exception is displayed as a logging output.
        errored_processes = [
            (i, p)
            for i, p in enumerate(self.processes)
            if p.exitcode == MultiProcessTestCase.TEST_ERROR_EXIT_CODE
        ]
        if errored_processes:
            error = "Processes {} exited with error code {}".format(
                " ".join([str(i) for (i, _) in errored_processes]),
                MultiProcessTestCase.TEST_ERROR_EXIT_CODE,
            )
            raise RuntimeError(error)
        # If no process exited uncleanly, we check for timeouts, and then ensure
        # each process exited cleanly.
        for i, p in enumerate(self.processes):
            if p.exitcode is None:
                raise RuntimeError('Process {} terminated or timed out after {} seconds'.format(i, elapsed_time))
            self.assertEqual(
                p.exitcode,
                first_process.exitcode,
                msg="Expect process {} exit code to match Process 0 exit code of {}, but got {}".format(
                    i, first_process.exitcode, p.exitcode
                ),
            )
        for skip in TEST_SKIPS.values():
            if first_process.exitcode == skip.exit_code:
                raise unittest.SkipTest(skip.message)
        self.assertEqual(
            first_process.exitcode,
            0,
            msg="Expected zero exit code but got {}".format(first_process.exitcode)
        )

    @property
    def is_master(self):
        return self.rank == 0<|MERGE_RESOLUTION|>--- conflicted
+++ resolved
@@ -282,8 +282,6 @@
         return self.id().split(".")[-1]
 
     def _start_processes(self, proc):
-<<<<<<< HEAD
-=======
         test_skips_manager = Manager()
         test_skips = test_skips_manager.dict()
         global TEST_SKIPS
@@ -291,7 +289,6 @@
         TEST_SKIPS = test_skips
 
         self.processes = []
->>>>>>> c7727527
         for rank in range(int(self.world_size)):
             process = proc(
                 target=self.__class__._run,

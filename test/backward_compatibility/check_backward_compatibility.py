--- conflicted
+++ resolved
@@ -108,9 +108,7 @@
     ("aten::_foreach_sub_", datetime.date(2020, 10, 1)),
     ("aten::_foreach_div", datetime.date(2020, 10, 1)),
     ("aten::_foreach_sub", datetime.date(2020, 10, 1)),
-<<<<<<< HEAD
     ("aten::smooth_l1_loss_backward", datetime.date(2020, 10, 15)),
-=======
     ('aten::pin_memory', datetime.date(2020, 12, 1)),
     ('aten::detach', datetime.date(2020, 12, 1)),
     ('aten::expand_as', datetime.date(2020, 12, 1)),
@@ -120,7 +118,6 @@
     ('aten::contiguous', datetime.date(2020, 12, 1)),
     ('aten::to', datetime.date(2020, 12, 1)),
     ("tensorexpr::Group", datetime.date(2020, 12, 1)),
->>>>>>> bf638d5e
 ]
 
 

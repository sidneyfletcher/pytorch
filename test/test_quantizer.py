from __future__ import absolute_import
from __future__ import division
from __future__ import print_function
from __future__ import unicode_literals

import torch.jit
from torch._jit_internal import Optional
import torch.nn as nn
import torch.nn.functional as F
from common_utils import TestCase, run_tests
from torch.quantization import QuantStub, DeQuantStub, \
    quantize, default_eval_fn, QConfig

class QuantizerTestCase(TestCase):
    def test_compare_qparam_eager_script_default(self):
        class Observer(torch.nn.Module):
            __annotations__ = {'scale' : Optional[torch.Tensor], 'zero_point': Optional[torch.Tensor]}
            def __init__(self):
                super(Observer, self).__init__()
                self.dtype = torch.quint8
                self.qscheme = torch.per_tensor_affine
                self.scale, self.zero_point = None, None

            def forward(self, x):
                self.scale = torch.tensor([2.0])
                self.zero_point = torch.tensor([3])
                return x

            @torch.jit.export
            def calculate_qparams(self):
                return self.scale, self.zero_point

        class WeightObserver(Observer):
            def __init__(self):
                super(WeightObserver, self).__init__()
                self.dtype = torch.qint8

        class TestM(nn.Module):
            def __init__(self, qconfig):
                super(TestM, self).__init__()
                self.conv = nn.Conv2d(3, 1, 3).float()
                self.conv.weight.data.fill_(1.0)
                self.conv.bias.data.fill_(0.01)
                self.qconfig = qconfig
                self.quant = QuantStub()
                self.dequant = DeQuantStub()

            def forward(self, x):
                return self.dequant(self.conv(self.quant(x)))

        class TestScriptM(torch.jit.ScriptModule):
            def __init__(self, init_weight=None):
                super(TestScriptM, self).__init__()
                self.conv = nn.Conv2d(3, 1, 3).float()
                self.conv.bias.data.fill_(0.01)

            @torch.jit.script_method
            def forward(self, x):
                y = self.conv(x)
                return y

        # Test Data
        data = [(torch.randn(10, 3, 10, 10, dtype=torch.float), 1)]

        # Eager mode
        fake_qconfig = QConfig(activation=Observer, weight=WeightObserver)
        eager_module = TestM(fake_qconfig)
        # Script mode
        script_module = TestScriptM()
        script_module.conv.weight = torch.nn.Parameter(eager_module.conv.weight.detach())
        quantized_eager_module = quantize(eager_module, default_eval_fn, data)
        torch._C._jit_set_inline_everything_mode(False)

        def get_forward(m):
            return m._c._get_method('forward')
        # TODO: test jit.script as well
        torch._C._jit_pass_constant_propagation(get_forward(script_module).graph)

        ScriptedObserver = torch.jit.script(Observer())
        ScriptedWeightObserver = torch.jit.script(WeightObserver())
<<<<<<< HEAD
        qconfig_dict = {
            '':
            QConfig(
                activation=ScriptedObserver._c,
                weight=ScriptedWeightObserver._c)
        }
        print('--------- 1. Insert Observers --------')
        script_module._c = torch._C._jit_pass_insert_observers(script_module._c,
                                                               "forward",
                                                               qconfig_dict)

=======
        script_module._c = torch._C._jit_pass_prepare_quant(script_module._c,
                                                            "forward",
                                                            ScriptedObserver._c, ScriptedWeightObserver._c)
>>>>>>> 5ab037db
        # Run ScriptM Model and Collect statistics
        get_forward(script_module)(data[0][0])

        # Insert quantize and dequantize calls
        torch._C._jit_pass_insert_quant_dequant(script_module._c, "forward")
        # Note that observer modules are not removed right now
        torch._C._jit_pass_quant_fusion(script_module._c._get_method('forward').graph)
        get_forward(script_module)(data[0][0])
        print(get_forward(script_module).code)
        eager_result = quantized_eager_module(data[0][0])
        script_result = get_forward(script_module)(data[0][0])
        self.assertEqual(eager_result, script_result)

if __name__ == '__main__':
    run_tests()<|MERGE_RESOLUTION|>--- conflicted
+++ resolved
@@ -78,23 +78,16 @@
 
         ScriptedObserver = torch.jit.script(Observer())
         ScriptedWeightObserver = torch.jit.script(WeightObserver())
-<<<<<<< HEAD
         qconfig_dict = {
             '':
             QConfig(
                 activation=ScriptedObserver._c,
                 weight=ScriptedWeightObserver._c)
         }
-        print('--------- 1. Insert Observers --------')
         script_module._c = torch._C._jit_pass_insert_observers(script_module._c,
                                                                "forward",
                                                                qconfig_dict)
 
-=======
-        script_module._c = torch._C._jit_pass_prepare_quant(script_module._c,
-                                                            "forward",
-                                                            ScriptedObserver._c, ScriptedWeightObserver._c)
->>>>>>> 5ab037db
         # Run ScriptM Model and Collect statistics
         get_forward(script_module)(data[0][0])
 
